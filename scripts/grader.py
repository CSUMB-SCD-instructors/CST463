--- conflicted
+++ resolved
@@ -374,7 +374,6 @@
 
 
 def parse_flags():
-<<<<<<< HEAD
     parser = argparse.ArgumentParser(
         description="Grade programming assignments by running tests and generating feedback"
     )
@@ -510,36 +509,6 @@
             logs=traceback.format_exc()
         )
 
-=======
-  parser = argparse.ArgumentParser()
-  
-  parser.add_argument(
-    "--PA", "--pa",
-    required=True,
-    help="Name of the PA (e.g. \"PA1\") to grade.  If it matches Canvas or your LMS it can be easier."
-  )
-  parser.add_argument(
-    "--output-path",
-    dest="output_path",
-    default="/tmp/feedback.yaml",
-    help="Override for where to output the feedback.yaml file."
-  )
-  
-  return parser.parse_args()
-
-
-def grade(*args, **kwargs) -> GradingResult:
-  # todo: Replace this code with whatever you need to do to grade an assignment!
-  
-  default_results = GradingResult(
-    0.0,
-    comments="No grading done.",
-    logs="N/A"
-  )
-  
-  return default_results
->>>>>>> e309a902
-
 def main():
     flags = parse_flags()
     
